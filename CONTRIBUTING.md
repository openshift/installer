# How to Contribute

CoreOS projects are [Apache 2.0 licensed](LICENSE) and accept contributions via
GitHub pull requests. This document outlines some of the conventions on
development workflow, commit message formatting, contact points and other
resources to make it easier to get your contribution accepted.

<<<<<<< HEAD
# Tectonic Installer contributions

Tectonic Installer provides specific guidelines for the modification of included Terraform modules. For more information, please see [Modifying Tectonic Installer][modify-installer].

For more information on Terraform, please see the [Terraform Documentation][tf-doc].

# Certificate of Origin
=======
## Certificate of Origin
>>>>>>> 08c9cb35

By contributing to this project you agree to the Developer Certificate of
Origin (DCO). This document was created by the Linux Kernel community and is a
simple statement that you, as a contributor, have the legal right to make the
contribution. See the [DCO](DCO) file for details.

## Email and Chat

The project currently uses the general CoreOS email list and IRC channel:
- Email: [coreos-dev](https://groups.google.com/forum/#!forum/coreos-dev)
- IRC: #[coreos](irc://irc.freenode.org:6667/#coreos) IRC channel on freenode.org

Please avoid emailing maintainers found in the MAINTAINERS file directly. They
are very busy and read the mailing lists.

<<<<<<< HEAD
# Getting Started
=======
##  Reporting a security vulnerability

Due to their public nature, GitHub and mailing lists are not appropriate places for reporting vulnerabilities. Please refer to CoreOS's [security disclosure][disclosure] process when reporting issues that may be security related.

## Getting Started
>>>>>>> 08c9cb35

- Fork the repository on GitHub
- Read the [README](README.md) for build and test instructions
- Play with the project, submit bugs, submit patches!

### Contribution Flow

This is a rough outline of what a contributor's workflow looks like:

- Create a topic branch from where you want to base your work (usually master).
- Make commits of logical units.
- Make sure your commit messages are in the proper format (see below).
- Push your changes to a topic branch in your fork of the repository.
- Make sure the tests pass, and add any new tests as appropriate.
- Submit a pull request to the original repository.

Thanks for your contributions!

## Coding Style

<<<<<<< HEAD
CoreOS projects written in Go follow a set of style guidelines that we've documented in
[Go at CoreOS][coreos-golang]. Please follow them when
working on your contributions.
=======
CoreOS projects written in Go follow a set of style guidelines that we've documented [here](https://github.com/coreos/docs/tree/master/golang). Please follow them when working on your contributions.
>>>>>>> 08c9cb35

Tectonic Installer includes syntax checks on the Terraform templates which will fail the PR checker for non-standard formatted code.

Use `make structure-check` to identify files that don't meet the canonical format and style. Then, use `terraform fmt` to align the template syntax, if necessary.

## Format of the Commit Message

We follow a rough convention for commit messages that is designed to answer two
questions: what changed and why. The subject line should feature the what and
the body of the commit should describe the why.

```
scripts: add the test-cluster command

this uses tmux to set up a test cluster that you can easily kill and
start for debugging.

Fixes #38
```

The format can be described more formally as follows:

```
<subsystem>: <what changed>
<BLANK LINE>
<why this change was made>
<BLANK LINE>
<footer>
```

The first line is the subject and should be no longer than 70 characters, the
second line is always blank, and other lines should be wrapped at 80 characters.
This allows the message to be easier to read on GitHub as well as in various
git tools.


<<<<<<< HEAD
[modify-installer]: Documentation/contrib/modify-installer.md
[tf-doc]: https://www.terraform.io/docs/index.html
[coreos-golang]: https://github.com/coreos/docs/tree/master/golang
=======
[disclosure]: https://coreos.com/security/disclosure/
>>>>>>> 08c9cb35
<|MERGE_RESOLUTION|>--- conflicted
+++ resolved
@@ -5,17 +5,13 @@
 development workflow, commit message formatting, contact points and other
 resources to make it easier to get your contribution accepted.
 
-<<<<<<< HEAD
 # Tectonic Installer contributions
 
 Tectonic Installer provides specific guidelines for the modification of included Terraform modules. For more information, please see [Modifying Tectonic Installer][modify-installer].
 
 For more information on Terraform, please see the [Terraform Documentation][tf-doc].
 
-# Certificate of Origin
-=======
 ## Certificate of Origin
->>>>>>> 08c9cb35
 
 By contributing to this project you agree to the Developer Certificate of
 Origin (DCO). This document was created by the Linux Kernel community and is a
@@ -31,15 +27,11 @@
 Please avoid emailing maintainers found in the MAINTAINERS file directly. They
 are very busy and read the mailing lists.
 
-<<<<<<< HEAD
-# Getting Started
-=======
 ##  Reporting a security vulnerability
 
 Due to their public nature, GitHub and mailing lists are not appropriate places for reporting vulnerabilities. Please refer to CoreOS's [security disclosure][disclosure] process when reporting issues that may be security related.
 
 ## Getting Started
->>>>>>> 08c9cb35
 
 - Fork the repository on GitHub
 - Read the [README](README.md) for build and test instructions
@@ -60,13 +52,9 @@
 
 ## Coding Style
 
-<<<<<<< HEAD
-CoreOS projects written in Go follow a set of style guidelines that we've documented in
-[Go at CoreOS][coreos-golang]. Please follow them when
+CoreOS projects written in Go follow a set of style guidelines that we've documented in [Go at CoreOS][coreos-golang]. Please follow them when
 working on your contributions.
-=======
-CoreOS projects written in Go follow a set of style guidelines that we've documented [here](https://github.com/coreos/docs/tree/master/golang). Please follow them when working on your contributions.
->>>>>>> 08c9cb35
+
 
 Tectonic Installer includes syntax checks on the Terraform templates which will fail the PR checker for non-standard formatted code.
 
@@ -103,10 +91,7 @@
 git tools.
 
 
-<<<<<<< HEAD
 [modify-installer]: Documentation/contrib/modify-installer.md
 [tf-doc]: https://www.terraform.io/docs/index.html
 [coreos-golang]: https://github.com/coreos/docs/tree/master/golang
-=======
-[disclosure]: https://coreos.com/security/disclosure/
->>>>>>> 08c9cb35
+[disclosure]: https://coreos.com/security/disclosure/