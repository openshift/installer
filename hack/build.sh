--- conflicted
+++ resolved
@@ -1,10 +1,6 @@
 #!/bin/sh
 
 set -e
-
-# Source the Cluster API build script.
-# shellcheck source=hack/build-cluster-api.sh
-. "$(dirname "$0")/build-cluster-api.sh"
 
 # shellcheck disable=SC2068
 version() { IFS="."; printf "%03d%03d%03d\\n" $@; unset IFS;}
@@ -80,7 +76,6 @@
 
 export CGO_ENABLED=0
 MODE="${MODE:-release}"
-<<<<<<< HEAD
 # build terraform binaries before setting environment variables since it messes up make
 if test "${SKIP_TERRAFORM}" != y
 then
@@ -91,21 +86,6 @@
 # build cluster-api binaries before setting environment variables since it messes up make
 make -j8 -C cluster-api all
 copy_cluster_api_to_mirror
-=======
-
-# Build terraform binaries before setting environment variables since it messes up make
-if test "${SKIP_TERRAFORM}" != y
-then
-  make -j8 -C terraform all
-  copy_terraform_to_mirror # Copy terraform parts to embedded mirror.
-fi
-
-# build cluster-api binaries
-if [ -n "${OPENSHIFT_INSTALL_CLUSTER_API}" ]; then
-  make -j8 -C cluster-api all
-  copy_cluster_api_to_mirror
-fi
->>>>>>> 9ff9a4ab
 
 GIT_COMMIT="${SOURCE_GIT_COMMIT:-$(git rev-parse --verify 'HEAD^{commit}')}"
 GIT_TAG="${BUILD_VERSION:-$(git describe --always --abbrev=40 --dirty)}"
