// Package openstack contains OpenStack-specific Terraform-variable logic.
package openstack

import (
	"encoding/json"

	"sigs.k8s.io/cluster-api-provider-openstack/pkg/apis/openstackproviderconfig/v1alpha1"
)

type config struct {
	Region          string `json:"openstack_region,omitempty"`
	BaseImage       string `json:"openstack_base_image,omitempty"`
	ExternalNetwork string `json:"openstack_external_network,omitempty"`
	Cloud           string `json:"openstack_credentials_cloud,omitempty"`
	FlavorName      string `json:"openstack_master_flavor_name,omitempty"`
	LbFloatingIP    string `json:"openstack_lb_floating_ip,omitempty"`
	APIVIP          string `json:"openstack_api_int_ip,omitempty"`
	DNSVIP          string `json:"openstack_node_dns_ip,omitempty"`
	TrunkSupport    string `json:"openstack_trunk_support,omitempty"`
	OctaviaSupport  string `json:"openstack_octavia_support,omitempty"`
}

// TFVars generates OpenStack-specific Terraform variables.
<<<<<<< HEAD
func TFVars(masterConfig *v1alpha1.OpenstackProviderSpec, region string, externalNetwork string, lbFloatingIP string, apiVIP string, dnsVIP string, trunkSupport string) ([]byte, error) {
=======
func TFVars(masterConfig *v1alpha1.OpenstackProviderSpec, region string, externalNetwork string, lbFloatingIP string, trunkSupport string, octaviaSupport string) ([]byte, error) {
>>>>>>> 9ba1931b
	cfg := &config{
		Region:          region,
		BaseImage:       masterConfig.Image,
		ExternalNetwork: externalNetwork,
		Cloud:           masterConfig.CloudName,
		FlavorName:      masterConfig.Flavor,
		LbFloatingIP:    lbFloatingIP,
		APIVIP:          apiVIP,
		DNSVIP:          dnsVIP,
		TrunkSupport:    trunkSupport,
		OctaviaSupport:  octaviaSupport,
	}

	return json.MarshalIndent(cfg, "", "  ")
}<|MERGE_RESOLUTION|>--- conflicted
+++ resolved
@@ -21,11 +21,7 @@
 }
 
 // TFVars generates OpenStack-specific Terraform variables.
-<<<<<<< HEAD
-func TFVars(masterConfig *v1alpha1.OpenstackProviderSpec, region string, externalNetwork string, lbFloatingIP string, apiVIP string, dnsVIP string, trunkSupport string) ([]byte, error) {
-=======
-func TFVars(masterConfig *v1alpha1.OpenstackProviderSpec, region string, externalNetwork string, lbFloatingIP string, trunkSupport string, octaviaSupport string) ([]byte, error) {
->>>>>>> 9ba1931b
+func TFVars(masterConfig *v1alpha1.OpenstackProviderSpec, region string, externalNetwork string, lbFloatingIP string, apiVIP string, dnsVIP string, trunkSupport string, octaviaSupport string) ([]byte, error) {
 	cfg := &config{
 		Region:          region,
 		BaseImage:       masterConfig.Image,
