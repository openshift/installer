--- conflicted
+++ resolved
@@ -83,14 +83,9 @@
 	if err != nil {
 		return nil, err
 	}
-<<<<<<< HEAD
 	client := azsub.NewClientWithBaseURI(session.Environment.ResourceManagerEndpoint)
 	client.Authorizer = session.Authorizer
-	ctx, cancel := context.WithTimeout(context.TODO(), 30*time.Second)
-=======
-
 	ctx, cancel := context.WithTimeout(context.TODO(), 1*time.Minute)
->>>>>>> db8614be
 	defer cancel()
 
 	locations, err := client.ListLocations(ctx)
@@ -110,14 +105,9 @@
 	if err != nil {
 		return nil, err
 	}
-<<<<<<< HEAD
 	client := azres.NewProvidersClientWithBaseURI(session.Environment.ResourceManagerEndpoint, session.Credentials.SubscriptionID)
 	client.Authorizer = session.Authorizer
-	ctx, cancel := context.WithTimeout(context.TODO(), 30*time.Second)
-=======
-
 	ctx, cancel := context.WithTimeout(context.TODO(), 1*time.Minute)
->>>>>>> db8614be
 	defer cancel()
 
 	provider, err := client.GetResourcesProvider(ctx, "Microsoft.Resources")
