--- conflicted
+++ resolved
@@ -5599,12 +5599,8 @@
                       type: string
                     maxItems: 2
                     type: array
-<<<<<<< HEAD
-                    uniqueItems: true
                   bmcVerifyCA:
                     type: string
-=======
->>>>>>> 567aa4ad
                   bootstrapExternalStaticDNS:
                     description: |-
                       BootstrapExternalStaticDNS is the static network DNS of the bootstrap node.
