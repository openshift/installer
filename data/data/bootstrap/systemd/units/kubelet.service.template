--- conflicted
+++ resolved
@@ -13,27 +13,8 @@
 EnvironmentFile=-/etc/kubernetes/kubelet-env
 EnvironmentFile=-/etc/kubernetes/kubelet-pause-image-override
 
-<<<<<<< HEAD
-ExecStart=/usr/bin/hyperkube \
-  kubelet \
-    --anonymous-auth=false \
-    --container-runtime=remote \
-    --container-runtime-endpoint=/var/run/crio/crio.sock \
-    --runtime-request-timeout=${KUBELET_RUNTIME_REQUEST_TIMEOUT} \
-{{- if .PlatformData.BareMetal.APIIntIPv6}}
-    --node-ip=:: \
-{{- end}}
-    --pod-manifest-path=/etc/kubernetes/manifests \
-    --minimum-container-ttl-duration=6m0s \
-    --cluster-domain=cluster.local \
-    --cgroup-driver=systemd \
-    --serialize-image-pulls=false \
-    --v=2 \
-    --volume-plugin-dir=/etc/kubernetes/kubelet-plugins/volume/exec \
-    --pod-infra-container-image=${MACHINE_CONFIG_INFRA_IMAGE}
-=======
+
 ExecStart=/usr/local/bin/kubelet.sh
->>>>>>> cd630b7e
 
 Restart=always
 RestartSec=10
